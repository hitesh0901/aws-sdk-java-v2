# __2.0.0-preview-11__ __2018-07-30__
## __AWS SDK for Java v2__
  - ### Features
<<<<<<< HEAD
    - - Updated `AwsCredentials` to interface implemented by `AwsBasicCredentials` and `AwsSessionCredentials` - Renamed `AwsCredentialsProvider.getCredentials()` to `AwsCredentialsProvider.resolveCredentials()`.
=======
>>>>>>> 584ba351
    - Accept `SdkBytes` and `byte[]` instead of `ByteBuffer` in generated setters.
    - Add support to disable EC2 instance metadata service usage via environment variable and system property. [#430](https://github.com/aws/aws-sdk-java-v2/issues/430)
    - Caching `XPathFactory` to improve performance of exception handling for services using XML protocol
    - Exceptions use builders and are immutable.
    - Incorporate the [Reactive Streams Technology Compatibility Kit](https://github.com/reactive-streams/reactive-streams-jvm/tree/master/tck) and ensure current implementations are compliant. [#519](https://github.com/aws/aws-sdk-java-v2/issues/519)
    - Modules (annotations, auth, sdk-core, aws-core, profiles, regions) are refactored under the core module.
    - Refactor signer interfaces to be independent from Amazon/AWS specific classes. Signer interfaces expose a sign method that takes in the request to sign and ExecutionAttributes instance. Parameters needed for signing are to be passed through ExecutionAttributes. SDK signer implementations have overloaded sign methods that can take either generic ExecutionAttributes or modeled params classes as convenience for customers.
    - Region class clean up including the following: - Flattened GovCloud - Renamed `Region.value()` to `Region.id()` - Dropped `get` prefix in the method names. eg: `getRegions()` -> `regions()`
    - Renamed all non-service enums to be singular, not plural.
    - Renaming `SdkBuilder.apply()` -> `SdkBuilder.applyMutation()` and renaming `ResponseTransformer.apply()` to `ResponseTransformer.transform()`.
    - Return `SdkBytes` instead of `ByteBuffer` from generated getters.
    - Update all service models to follow V2 naming convention. eg: `WAFException` -> `WafException`
    - Update service name in clients, requests and exceptions to match 2.0 naming conventions (eg. DynamoDBClient -> DynamoDbClient)
<<<<<<< HEAD
    - Various AsyncClient Refactors:\n - Drop async prefix in `SdkAyncClientBuilder`: `SdkAsyncClientBuilder.asyncHttpClientBuilder() -> SdkAsyncClientBuilder.httpClientBuilder()`\n - Create `SdkEventLoopGroup` to allow users to provide `EventLoopGroup` and `ChannelFactory`.
=======
    - Updated `AwsCredentials` to interface implemented by `AwsBasicCredentials` and `AwsSessionCredentials`. Renamed `AwsCredentialsProvider.getCredentials()` to `AwsCredentialsProvider.resolveCredentials()`.
    - Use auto constructed containers for list and map members. [#497](https://github.com/aws/aws-sdk-java-v2/pull/497), [#529](https://github.com/aws/aws-sdk-java-v2/pull/529), [#600](https://github.com/aws/aws-sdk-java-v2/pull/600)
    - Various AsyncClient Refactors:\n - Drop async prefix in `SdkAyncClientBuilder`: `SdkAsyncClientBuilder.asyncHttpClientBuilder() -> SdkAsyncClientBuilder.httpClientBuilder()`\n - Create `SdkEventLoopGroup` to allow users to provide `EventLoopGroup` and `ChannelFactory`.
    - upgrade Netty 4.1.22.Final to Netty 4.1.26.Final
>>>>>>> 584ba351

  - ### Deprecations
    - Deprecating `QueryStringSigner` in favor of `Aws4Signer`.

  - ### Removals
    - Make paginators resume method private.(We will re-add the feature in the future)
    - Removing gzipEnabled client configuration.

## __AWS WAF Regional__
  - ### Features
    - AWS Waf Regional clients are now in `software.amazon.awssdk.services.waf.regional` package.

## __Amazon DynamoDB__
  - ### Features
    - Add default DynamoDB specific retry policy.
    - Update DynamoDB default max retry count to 8. Related to [#431](https://github.com/aws/aws-sdk-java-v2/issues/431)

## __Amazon DynamoDB Streams__
  - ### Features
    - Dynamodb Streams clients are now in `software.amazon.awssdk.services.dynamodb.streams` package.

## __Amazon S3__
  - ### Features
    - Move `AWSS3V4Signer` to auth module.

## __Netty NIO Async HTTP Client__
  - ### Bugfixes
    - Fix the Netty async client to stop publishing to the request stream once `Content-Length` is reached.

<<<<<<< HEAD
## __runtime__
  - ### Features
    - upgrade Netty 4.1.22.Final to Netty 4.1.26.Final

=======
>>>>>>> 584ba351
# __2.0.0-preview-10__ __2018-05-25__
## __AWS SDK for Java v2__
  - ### Features
    - Add [SdkHttpResponse](https://github.com/aws/aws-sdk-java-v2/blob/master/http-client-spi/src/main/java/software/amazon/awssdk/http/SdkHttpResponse.java) to [SdkResponse](https://github.com/aws/aws-sdk-java-v2/blob/master/core/src/main/java/software/amazon/awssdk/core/SdkResponse.java) so that customers can retrieve Http data such as headers, status code from the response object.
    - Add a standard User-Agent when making requests to the metadata service.  User-Agent pattern: aws-sdk-java/<version>
    - Added Consumer<Builder>-style methods for all client overloads.
    - Added Consumer<Builder>-style methods for vararg parameters.
    - AsyncResponseTransformer byte array and string methods now match the sync model.
    - Include root causes in the exception message from AWSCredentialsProviderChain to ease troubleshooting.
    - Moved AWS specific retry policies to aws-core module, created AwsServiceException and moved isThrottlingException and isClockSkewException methods to SdkServiceException.
    - Renamed "Bytes" overload for streaming operations to "AsBytes", and "String" overload for enums to "AsString"
    - Renamed AsyncRequestProvider to AsyncRequestBody to better match sync's RequestBody
    - Renamed AsyncResponseHandler to AsyncResponseTransformer and StreamingResponseHandler to ResponseTransformer.
    - Renamed `AdvancedServiceConfiguration` to `ServiceConfiguration`
    - Renamed `RequestOverrideConfig` to `RequestOverrideConfiguration` to match `ClientOverrideConfiguration` naming.
    - Simplified configuration of HTTP clients.
    - Split core module to regions, profiles, auth, aws-core and core modules.[#27](https://github.com/aws/aws-sdk-java-v2/issues/27)
    - Updating default retry policy to include newly added conditions.

  - ### Removals
    - Remove httpRequestTimeout and totalExecutionTimeout features

## __AWS Secrets Manager__
  - ### Features
    - Add AWS Secrets Manager to v2.

## __Amazon S3__
  - ### Features
    - Renamed `S3AdvancedConfiguration` to `S3Configuration`

# __2.0.0-preview-9__ __2018-03-20__
## __AWS Lambda__
  - ### Features
    - Added latest model for new service features.

## __AWS SDK for Java v2__
  - ### Bugfixes
    - Fix default user agent to comply with [RFC 7231](https://tools.ietf.org/html/rfc7231#section-5.5.3). Related to [#80](https://github.com/aws/aws-sdk-java-v2/issues/80)
    - Maven artifact software.amazon.awssdk:bom no longer includes non-SDK dependencies.

# __2.0.0-preview-8__ __2018-02-02__
## __AWS SDK for Java v2__
  - ### Features
    - Added Consumer<Builder> methods to multiple locations where they were previously missing.
    - Added `SdkClient` base interface that all service clients implement.
    - Added and standardized `toString` implementations of public data classes.
    - Adding the following services from re:invent 2017:
       - Alexa For Business
       - AWS Migration Hub
       - AWS Cost Explorer
       - AWS Cloud9
       - AWS CloudHSM V2
       - Amazon Comprehend
       - AWS Glue
       - Amazon GuardDuty
       - Amazon Kinesis Video Streams
       - AWS Elemental MediaConvert
       - AWS Elemental MediaLive
       - AWS Elemental MediaPackage
       - AWS Elemental MediaStore
       - AWS Mobile
       - AmazonMQ
       - AWS Price List
       - AWS Resource Groups
       - Amazon SageMaker
       - AWS Serverless Application Repository
       - Amazon Route 53 Auto Naming
       - Amazon Translate
       - Amazon WorkMail
    - Setting `Content-Type` header for streaming requests. Related to [#357](https://github.com/aws/aws-sdk-java-v2/issues/357)
    - upgrade Netty 4.1.17.Final to 4.1.19.Final

  - ### Bugfixes
    - Fixed issue where error message in S3 exceptions could be "null" if the exception did not have a modeled type.

## __Amazon CloudWatch__
  - ### Features
    - Added pagination configuration to CloudWatch

## __Netty NIO Async HTTP Client__
  - ### Bugfixes
    - Fix race condition in the async client causing instability when making multiple concurent requests. Fixes [#202](https://github.com/aws/aws-sdk-java-v2/issues/202)

# __2.0.0-preview-7__ __2017-12-15__
## __AWS SDK for Java v2__
  - ### Features
    - Added `Bytes` methods to all streaming operations. These methods will load the service response into memory and return a `ResponseBytes` object that eases conversion into other types, like strings. eg. `String object = s3.getObjectBytes(request).asUtf8String()`. [#324](https://github.com/aws/aws-sdk-java-v2/pull/324)
    - Added `ProfileCredentialsProvider.create("profile-name")` helper to `ProfileCredentialsProvider` to account for common use-case where only profile name is provided. [#347](https://github.com/aws/aws-sdk-java-v2/pull/347)
    - Adds convenience type overloads to allow easier to use types on modeled objects. [#336](https://github.com/aws/aws-sdk-java-v2/pull/336)
    - Automatically retry streaming downloads to a file if they fail or are interrupted. [#324](https://github.com/aws/aws-sdk-java-v2/pull/324)
    - Implementation of a generic HTTP credential provider used to get credentials from an container metadata service. Replica of v1 [implementation](https://github.com/aws/aws-sdk-java/blob/master/aws-java-sdk-core/src/main/java/com/amazonaws/auth/ContainerCredentialsProvider.java#L108) [#328](https://github.com/aws/aws-sdk-java-v2/pull/328)
    - Refactors the exceptions used by the SDK. [#301](https://github.com/aws/aws-sdk-java-v2/pull/301)
    - Remove the legacy `AmazonWebServiceRequest`, `AmazonWebServiceResult`, and `AmazonWebServiceResponse` classes. They are replaced with `AwsRequest` and `AwsResponse`. [#289](https://github.com/aws/aws-sdk-java-v2/issues/289)
    - Updated profile-based region and credential loading to more closely mirror the behavior in the AWS CLI. Notably, profile names in `~/.aws/config` must be prefixed with "profile " (except for the default profile) and profile names in `~/.aws/credentials` must not be prefixed with "profile ". [#296](https://github.com/aws/aws-sdk-java-v2/pull/296)
    - Upgrade maven-compiler-plugin from 3.6.0 to 3.7.0
    - Upgraded dependencies
       * Wiremock (com.github.tomakehurst:wiremock) 1.55 -> 2.12.0
       * Json Path (com.jayway.jsonpath:json-path) 2.2.0 -> 2.4.0
    - upgrade to Jackson 2.9.3

  - ### Removals
    - Remove easymock as a dependency, mockito should be used for all mocking going forward. [#348](https://github.com/aws/aws-sdk-java-v2/pull/348)
    - Removed the following unused dependencies [#349](https://github.com/aws/aws-sdk-java-v2/issues/349):
       * org.eclipse:text
       * info.cukes:cucumber-java
       * info.cukes:cucumber-junit
       * info.cukes:cucumber-guice
       * com.google.inject:guice
       * org.bouncycastle:bcprov-jdk15on
       * com.google.guava:guava
       * io.burt:jmespath-jackson
       * javax.annotation:javax.annotation-api

## __Amazon S3__
  - ### Bugfixes
    - Fixing exception unmarshalling for S3. [#297](https://github.com/aws/aws-sdk-java-v2/issues/297)

## __Netty NIO Async HTTP Client__
  - ### Bugfixes
    - Fixes Issue [#340](https://github.com/aws/aws-sdk-java-v2/issues/340) where connection acquisition time was calculated incorrectly in the Netty client.

# __2.0.0-preview-6__ __2017-12-06__
## __AWS AppSync__
  - ### Features
    - Adding AWS AppSync based on customer request. [#318](https://github.com/aws/aws-sdk-java-v2/pull/318)

## __AWS Lambda__
  - ### Removals
    - Removed high-level utilities. [#247](https://github.com/aws/aws-sdk-java-v2/pull/247)

## __AWS SDK for Java v2__
  - ### Features
    - Add paginators-1.json file for some services [#298](https://github.com/aws/aws-sdk-java-v2/pull/298)
    - Added a primitive `Waiter` class for simplifying poll-until-condition-is-met behavior. [#300](https://github.com/aws/aws-sdk-java-v2/pull/300)
    - Adding Consumer<Builder> to overrideConfiguration on ClientBuilder [#291](https://github.com/aws/aws-sdk-java-v2/pull/291)
    - Adding helper to Either that allows construction from two possibly null values [#292](https://github.com/aws/aws-sdk-java-v2/pull/292)
    - Adding knownValues static to enum generation [#218](https://github.com/aws/aws-sdk-java-v2/pull/218)
    - Adding validation to Region class [#261](https://github.com/aws/aws-sdk-java-v2/pull/261)
    - Converted all wiremock tests to run as part of the build. [#260](https://github.com/aws/aws-sdk-java-v2/pull/260)
    - Enhanced pagination for synchronous clients[#207](https://github.com/aws/aws-sdk-java-v2/pull/207)
    - Implementing Consumer<Builder> fluent setter pattern on client operations [#280](https://github.com/aws/aws-sdk-java-v2/pull/280)
    - Implementing Consumer<Builder> fluent setters pattern on model builders. [#278](https://github.com/aws/aws-sdk-java-v2/pull/278)
    - Making it easier to supply async http configuration. [#274](https://github.com/aws/aws-sdk-java-v2/pull/274)
    - Refactoring retry logic out to separate class [#177](https://github.com/aws/aws-sdk-java-v2/pull/177)
    - Removing unnecessary javax.mail dependency [#312](https://github.com/aws/aws-sdk-java-v2/pull/312)
    - Replacing constructors with static factory methods [#284](https://github.com/aws/aws-sdk-java-v2/pull/284)
    - Retry policy refactor [#190](https://github.com/aws/aws-sdk-java-v2/pull/190)
    - Update latest models for existing services [#299](https://github.com/aws/aws-sdk-java-v2/pull/299)
    - Upgrade dependencies to support future migration to Java 9. [#271](https://github.com/aws/aws-sdk-java-v2/pull/271)
    - Upgraded dependencies:
      * javapoet 1.8.0 -> 1.9.0 [#311](https://github.com/aws/aws-sdk-java-v2/pull/311)
      * Apache HttpClient 4.5.2 -> 4.5.4 [#308](https://{github.com/aws/aws-sdk-java-v2/pull/308)
      * Jackson 2.9.1 -> 2.9.2 [#310](https://github.com/aws/aws-sdk-java-v2/pull/310)
      * Netty 4.1.13 -> 4.1.17 [#309](https://github.com/{aws/aws-sdk-java-v2/pull/309)
    - Use java.util.Objects to implement equals, hashCode [#294](https://github.com/aws/aws-sdk-java-v2/pull/294)

  - ### Bugfixes
    - Attempting to fix class-loader exception raised on gitter. [#216](https://github.com/aws/aws-sdk-java-v2/pull/216)
    - Call doClose in HttpClientDependencies#close method [#268](https://github.com/aws/aws-sdk-java-v2/pull/268)
    - Fixing bundle exports [#281](https://github.com/aws/aws-sdk-java-v2/pull/281)

  - ### Removals
    - Delete old jmespath AST script [#266](https://github.com/aws/aws-sdk-java-v2/pull/266)
    - Remove current waiter implementation. [#258](https://github.com/aws/aws-sdk-java-v2/pull/258)
    - Removed policy builder. [#259](https://github.com/aws/aws-sdk-java-v2/pull/259)
    - Removed progress listeners until they can be updated to V2 standards. [#285](https://github.com/aws/aws-sdk-java-v2/pull/285)

## __Amazon CloudFront__
  - ### Removals
    - Removed high-level cloudfront utilities. [#242](https://github.com/aws/aws-sdk-java-v2/pull/242)

## __Amazon DynamoDB__
  - ### Features
    - Adding some helpers for being able to create DyanmoDB AttributeValues. [#276](https://github.com/aws/aws-sdk-java-v2/pull/276)

  - ### Bugfixes
    - Fixed TableUtils that broke with enum change. [#235](https://github.com/aws/aws-sdk-java-v2/pull/235)

## __Amazon EC2__
  - ### Removals
    - Removed high-level utilities. [#244](https://github.com/aws/aws-sdk-java-v2/pull/244)

## __Amazon EMR__
  - ### Removals
    - Removed high-level utilities. [#245](https://github.com/aws/aws-sdk-java-v2/pull/245)

## __Amazon Glacier__
  - ### Removals
    - Removed high-level utilities. [#246](https://github.com/aws/aws-sdk-java-v2/pull/246)

## __Amazon Polly__
  - ### Removals
    - Removed polly presigners until they can be updated for V2. [#287](https://github.com/aws/aws-sdk-java-v2/pull/287)

## __Amazon S3__
  - ### Features
    - Adding utility that creates temporary bucket name using user-name  [#234](https://github.com/aws/aws-sdk-java-v2/pull/234)

## __Amazon SES__
  - ### Removals
    - Removed high-level utilities. [#248](https://github.com/aws/aws-sdk-java-v2/pull/248)

## __Amazon SNS__
  - ### Removals
    - Removed high-level utilities. [#255](https://github.com/aws/aws-sdk-java-v2/pull/255)

## __Amazon SQS__
  - ### Bugfixes
    - Porting SQS test to make use of async and hopefully resolve the bug [#240](https://github.com/aws/aws-sdk-java-v2/pull/240)

  - ### Removals
    - Removed high-level utilities and the interceptor that rewrites the endpoint based on the SQS queue. [#238](https://github.com/aws/aws-sdk-java-v2/pull/238)

## __Amazon SimpleDB__
  - ### Removals
    - Removed high-level utilities and unused response metadata handler. [#249](https://github.com/aws/aws-sdk-java-v2/pull/249)

## __Netty NIO Async HTTP Client__
  - ### Features
    - Adding socket resolver helper that will load the appropriate SocketChannel [#293](https://github.com/aws/aws-sdk-java-v2/pull/293)

  - ### Bugfixes
    - Netty spurious timeout error fix [#283](https://github.com/aws/aws-sdk-java-v2/pull/283)
    - Temporarily disable epoll [#254](https://github.com/aws/aws-sdk-java-v2/pull/254)

# __2.0.0-preview-5__ __2017-10-17__
## __AWS SDK for Java v2__
  - ### Features
    - Asynchronous request handler for strings `AsyncRequestProvider.fromString("hello world!!!")` [PR #183](https://github.com/aws/aws-sdk-java-v2/pull/183)
    - General HTTP core clean-up [PR #178](https://github.com/aws/aws-sdk-java-v2/pull/178)
    - Get value from request POJO using member model names `String bucketName = s3PutObjectResponse.getValueForField("Bucket", String.class);` [PR #144](https://github.com/aws/aws-sdk-java-v2/pull/144)
    - Model enums on service POJOs [PR #195](https://github.com/aws/aws-sdk-java-v2/pull/195)
    - Move `core` classes to their own package `software.amazon.awssdk.core` [PR #194](https://github.com/aws/aws-sdk-java-v2/pull/194)

  - ### Bugfixes
    - Resolve potential security issue handling DTD entities [PR #198](https://github.com/aws/aws-sdk-java-v2/pull/198)
    - Serialization/deserialization of complex model objects [PR #128](https://github.com/aws/aws-sdk-java-v2/pull/128) / [Issue #121](https://github.com/aws/aws-sdk-java-v2/issues/121)

## __Amazon S3__
  - ### Features
    - Handle 100-continue header for PUT object [PR #169](https://github.com/aws/aws-sdk-java-v2/pull/169)

## __Netty NIO Async HTTP Client__
  - ### Bugfixes
    - Better handling of event-loop selection for AWS Lambda container [PR #208](https://github.com/aws/aws-sdk-java-v2/pull/208)
    - Data corruption fix in streaming responses and stability fixes [PR #173](https://github.com/aws/aws-sdk-java-v2/pull/173)

# __2.0.0-preview-4__ __2017-09-19__
## __AWS SDK for Java v2__
  - ### Features
    - Added convenience methods for both sync and async streaming operations for file based uploads/downloads.
    - Added some convenience implementation of [AsyncResponseHandler](https://github.com/aws/aws-sdk-java-v2/blob/master/core/src/main/java/software/amazon/awssdk/async/AsyncResponseHandler.java) to emit to a byte array or String.
    - Immutable objects can now be modified easily with a newly introduced [copy](https://github.com/aws/aws-sdk-java-v2/blob/master/utils/src/main/java/software/amazon/awssdk/utils/builder/ToCopyableBuilder.java#L42) method that applies a transformation on the builder for the object and returns a new immutable object.
    - Major refactor of RequestHandler interfaces. Newly introduced [ExecutionInterceptors](https://github.com/aws/aws-sdk-java-v2/blob/master/core/src/main/java/software/amazon/awssdk/interceptor/ExecutionInterceptor.java) have a cleaner, more consistent API and are much more powerful.
    - S3's CreateBucket no longer requires the location constraint to be specified, it will be inferred from the client region if not present.
    - The [File](https://github.com/aws/aws-sdk-java-v2/blob/master/core/src/main/java/software/amazon/awssdk/sync/StreamingResponseHandler.java#L92) and [OutputStream](https://github.com/aws/aws-sdk-java-v2/blob/master/core/src/main/java/software/amazon/awssdk/sync/StreamingResponseHandler.java#L107) implementations of StreamingResponseHandler now return the POJO response in onComplete.

  - ### Bugfixes
    - Fixed a bug in default credential provider chain where it would erroneously abort at the ProfileCredentialsProvider. See [Issue #135](https://github.com/aws/aws-sdk-java-v2/issues/135)
    - Many improvements and fixes to the Netty NIO based transport.
    - Several fixes around S3's endpoint resolution, particularly with advanced options like path style addressing and accelerate mode. See [Issue #130](https://github.com/aws/aws-sdk-java-v2/issues/130)
    - Several fixes around serialization and deserialization of immutable objects. See [Issue #122](https://github.com/aws/aws-sdk-java-v2/issues/122)
    - Type parameters are now correctly included for [StreamingResponseHandler](https://github.com/aws/aws-sdk-java-v2/blob/master/core/src/main/java/software/amazon/awssdk/sync/StreamingResponseHandler.java) on the client interface.

  - ### Removals
    - Dependency on JodaTime has been dropped in favor of Java 8's APIS.
    - DynamoDBMapper and DynamoDB Document API have been removed.
    - Metrics subsystem has been removed.

# __2.0.0-preview-2__ __2017-07-21__
## __AWS SDK for Java v2__
  - ### Features
    - New pluggable HTTP implementation built on top of Java's HttpUrlConnection. Good choice for simple applications with low throughput requirements. Better cold start latency than the default Apache implementation.
    - Simple convenience methods have been added for operations that require no input parameters.
    - Substantial improvements to start up time and cold start latencies
    - The Netty NIO HTTP client now uses a shared event loop group for better resource management. More options for customizing the event loop group are now available.
    - Using java.time instead of the legacy java.util.Date in generated model classes.
    - Various improvements to the immutability of model POJOs. ByteBuffers are now copied and collections are returned as unmodifiable.

# __2.0.0-preview-1__ __2017-06-28__
## __AWS SDK for Java v2__
  - ### Features
    - Initial release of the AWS SDK for Java v2. See our [blog post](https://aws.amazon.com/blogs/developer/aws-sdk-for-java-2-0-developer-preview) for information about this new major veresion. This release is considered a developer preview and is not intended for production use cases.
<|MERGE_RESOLUTION|>--- conflicted
+++ resolved
@@ -1,10 +1,6 @@
 # __2.0.0-preview-11__ __2018-07-30__
 ## __AWS SDK for Java v2__
   - ### Features
-<<<<<<< HEAD
-    - - Updated `AwsCredentials` to interface implemented by `AwsBasicCredentials` and `AwsSessionCredentials` - Renamed `AwsCredentialsProvider.getCredentials()` to `AwsCredentialsProvider.resolveCredentials()`.
-=======
->>>>>>> 584ba351
     - Accept `SdkBytes` and `byte[]` instead of `ByteBuffer` in generated setters.
     - Add support to disable EC2 instance metadata service usage via environment variable and system property. [#430](https://github.com/aws/aws-sdk-java-v2/issues/430)
     - Caching `XPathFactory` to improve performance of exception handling for services using XML protocol
@@ -18,14 +14,10 @@
     - Return `SdkBytes` instead of `ByteBuffer` from generated getters.
     - Update all service models to follow V2 naming convention. eg: `WAFException` -> `WafException`
     - Update service name in clients, requests and exceptions to match 2.0 naming conventions (eg. DynamoDBClient -> DynamoDbClient)
-<<<<<<< HEAD
-    - Various AsyncClient Refactors:\n - Drop async prefix in `SdkAyncClientBuilder`: `SdkAsyncClientBuilder.asyncHttpClientBuilder() -> SdkAsyncClientBuilder.httpClientBuilder()`\n - Create `SdkEventLoopGroup` to allow users to provide `EventLoopGroup` and `ChannelFactory`.
-=======
     - Updated `AwsCredentials` to interface implemented by `AwsBasicCredentials` and `AwsSessionCredentials`. Renamed `AwsCredentialsProvider.getCredentials()` to `AwsCredentialsProvider.resolveCredentials()`.
     - Use auto constructed containers for list and map members. [#497](https://github.com/aws/aws-sdk-java-v2/pull/497), [#529](https://github.com/aws/aws-sdk-java-v2/pull/529), [#600](https://github.com/aws/aws-sdk-java-v2/pull/600)
     - Various AsyncClient Refactors:\n - Drop async prefix in `SdkAyncClientBuilder`: `SdkAsyncClientBuilder.asyncHttpClientBuilder() -> SdkAsyncClientBuilder.httpClientBuilder()`\n - Create `SdkEventLoopGroup` to allow users to provide `EventLoopGroup` and `ChannelFactory`.
     - upgrade Netty 4.1.22.Final to Netty 4.1.26.Final
->>>>>>> 584ba351
 
   - ### Deprecations
     - Deprecating `QueryStringSigner` in favor of `Aws4Signer`.
@@ -55,13 +47,6 @@
   - ### Bugfixes
     - Fix the Netty async client to stop publishing to the request stream once `Content-Length` is reached.
 
-<<<<<<< HEAD
-## __runtime__
-  - ### Features
-    - upgrade Netty 4.1.22.Final to Netty 4.1.26.Final
-
-=======
->>>>>>> 584ba351
 # __2.0.0-preview-10__ __2018-05-25__
 ## __AWS SDK for Java v2__
   - ### Features
