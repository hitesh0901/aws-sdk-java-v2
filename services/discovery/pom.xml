--- conflicted
+++ resolved
@@ -21,11 +21,7 @@
     <parent>
         <groupId>software.amazon.awssdk</groupId>
         <artifactId>services</artifactId>
-<<<<<<< HEAD
-        <version>2.0.0-preview-2</version>
-=======
         <version>2.0.0-preview-4</version>
->>>>>>> 4a7536e9
     </parent>
     <artifactId>discovery</artifactId>
     <name>AWS Java SDK :: Services :: AWS Application Discovery Service</name>
